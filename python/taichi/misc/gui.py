import numbers
import numpy as np

class GUI:

  SHIFT = 'Shift'
  ALT = 'Alt'
  CTRL = 'Control'
  ESCAPE = 'Escape'
  RETURN = 'Return'
  TAB = 'Tab'
  BACKSPACE = 'BackSpace'
  SPACE = ' '
  UP = 'Up'
  DOWN = 'Down'
  LEFT = 'Left'
  RIGHT = 'Right'
  RELEASE = False
  PRESS = True

  def __init__(self, name, res=512, background_color=0x0):
    import taichi as ti
    self.name = name
    if isinstance(res, numbers.Number):
      res = (res, res)
    self.res = res
    self.core = ti.core.GUI(name, ti.veci(*res))
    self.canvas = self.core.get_canvas()
    self.background_color = background_color
    self.key_pressed = set()
    self.clear()
    
  def clear(self, color=None):
    if color is None:
      color = self.background_color
    self.canvas.clear(color)
  
  def set_image(self, img):
    import numpy as np
    import taichi as ti
    if isinstance(img, ti.Matrix):
      img = img.to_numpy(as_vector=True)
    if isinstance(img, ti.Expr):
      img = img.to_numpy()
    assert isinstance(img, np.ndarray)
    assert len(img.shape) in [2, 3]
    img = img.astype(np.float32)
    if len(img.shape) == 2:
      img = img[..., None]
    if img.shape[2] == 1:
      img = img + np.zeros(shape=(1, 1, 4))
    if img.shape[2] == 3:
      img = np.concatenate([
        img,
        np.zeros(shape=(img.shape[0], img.shape[1], 1), dtype=np.float32)
      ],
        axis=2)
    img = img.astype(np.float32)
    assert img.shape[:2] == self.res, "Image resolution does not match GUI resolution"
    self.core.set_img(np.ascontiguousarray(img).ctypes.data)
    
  def circle(self, pos, color, radius=1):
    self.canvas.circle_single(pos[0], pos[1], color, radius)
    
  def circles(self, pos, color=0xFFFFFF, radius=1):
    n = pos.shape[0]
    if len(pos.shape) == 3:
      assert pos.shape[2] == 1
      pos = pos[:, :, 0]
      
    assert pos.shape == (n, 2)
    pos = np.ascontiguousarray(pos.astype(np.float32))
    pos = int(pos.ctypes.data)
    
    if isinstance(color, np.ndarray):
      assert color.shape == (n,)
      color = np.ascontiguousarray(color.astype(np.uint32))
      color_array = int(color.ctypes.data)
      color_single = 0
    elif isinstance(color, int):
      color_array = 0
      color_single = color
    else:
      raise ValueError('Color must be an ndarray or int (e.g., 0x956333)')

    if isinstance(radius, np.ndarray):
      assert radius.shape == (n,)
      radius = np.ascontiguousarray(radius.astype(np.float32))
      radius_array = int(radius.ctypes.data)
      radius_single = 0
    elif isinstance(radius, numbers.Number):
      radius_array = 0
      radius_single = radius
    else:
      raise ValueError('Radius must be an ndarray or float (e.g., 0.4)')
    
    self.canvas.circles_batched(n, pos, color_single, color_array, radius_single, radius_array)
    
  def line(self, begin, end, radius, color):
    import taichi as ti
    self.canvas.path(ti.vec(*begin), ti.vec(*end)).radius(radius).color(color).finish()
    
  def show(self, file=None):
    self.core.update()
    if file:
      self.core.screenshot(file)
    self.clear(self.background_color)

<<<<<<< HEAD
  def has_key_event(self):
    return self.core.has_key_event()

  def get_key_event(self):
    self.core.wait_key_event()
    key = self.core.get_key_event_head_key()
    type = self.core.get_key_event_head_type()
    if type == PRESS:
      self.key_pressed.add(key)
    else:
      self.key_pressed.discard(key)
    self.core.pop_key_event_head()
    return key, type

  def is_pressed(self, *keys):
    for key in keys:
      if key in ['Shift', 'Alt', 'Control']:
        if key + '_L' in self.key_pressed or key + '_R' in self.key_pressed:
          return True
      elif key in self.key_pressed:
        return True
    else:
      return False

  def wait_key():
    while True:
      key, type = self.get_key_event()
      if type == PRESS:
        return key
=======
def rgb_to_hex(c):
  to255 = lambda x: min(255, max(0, int(x * 255)))
  return 65536 * to255(c[0]) + 256 * to255(c[1]) + to255(c[2])
>>>>>>> 01c64656
<|MERGE_RESOLUTION|>--- conflicted
+++ resolved
@@ -106,7 +106,6 @@
       self.core.screenshot(file)
     self.clear(self.background_color)
 
-<<<<<<< HEAD
   def has_key_event(self):
     return self.core.has_key_event()
 
@@ -136,8 +135,7 @@
       key, type = self.get_key_event()
       if type == PRESS:
         return key
-=======
+
 def rgb_to_hex(c):
   to255 = lambda x: min(255, max(0, int(x * 255)))
-  return 65536 * to255(c[0]) + 256 * to255(c[1]) + to255(c[2])
->>>>>>> 01c64656
+  return 65536 * to255(c[0]) + 256 * to255(c[1]) + to255(c[2])